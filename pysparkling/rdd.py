"""Provides a Python implementation of RDDs."""

from __future__ import (division, absolute_import, print_function,
                        unicode_literals)

from builtins import range, zip
from collections import defaultdict
import copy
import functools
import io
import itertools
import logging
from operator import itemgetter
import os
import pickle
import random
import subprocess
import sys

try:
    import numpy
except ImportError:
    numpy = None

from . import fileio
from .exceptions import FileAlreadyExistsException
from .samplers import (BernoulliSampler, PoissonSampler,
                       BernoulliSamplerPerKey, PoissonSamplerPerKey)
from .stat_counter import StatCounter

maxint = sys.maxint if hasattr(sys, 'maxint') else sys.maxsize

log = logging.getLogger(__name__)


def _hash(v):
    return hash(v) & 0xffffffff


class RDD(object):
    """RDD

    In Spark's original form, RDDs are Resilient, Distributed Datasets.
    This class reimplements the same interface with the goal of being
    fast on small data at the cost of being resilient and distributed.

    :param list partitions:
        A list of instances of :class:`Partition`.

    :param Context ctx:
        An instance of the applicable :class:`Context`.

    """

    def __init__(self, partitions, ctx):
        self._p = list(partitions)
        self.context = ctx
        self._name = None
        self._rdd_id = ctx.newRddId()

    def __getstate__(self):
<<<<<<< HEAD
        r = {k: v
             for k, v in self.__dict__.items()
             if k not in ('_p',)}
=======
        r = {k: v if k not in ('_p', 'context') else None
             for k, v in self.__dict__.items()}
>>>>>>> 255156a8
        return r

    def compute(self, split, task_context):
        """interface to extend behavior for specific cases

        :param Partition split: a partition
        """
        return split.x()

    def partitions(self):
        return self._p

    """

    Public API
    ----------
    """

    def aggregate(self, zeroValue, seqOp, combOp):
        """aggregate

        [distributed]

        :param zeroValue:
            The initial value to an aggregation, for example ``0`` or ``0.0``
            for aggregating `int` s and `float` s, but any Python object is
            possible.

        :param seqOp:
            A reference to a function that combines the current state with a
            new value. In the first iteration, the current state is zeroValue.

        :param combOp:
            A reference to a function that combines outputs of seqOp.
            In the first iteration, the current state is zeroValue.

        :returns:
            Output of ``combOp`` operations.


        Example:

        >>> from pysparkling import Context
        >>> seqOp = (lambda x, y: (x[0] + y, x[1] + 1))
        >>> combOp = (lambda x, y: (x[0] + y[0], x[1] + y[1]))
        >>> Context().parallelize(
        ...     [1, 2, 3, 4], 2
        ... ).aggregate((0, 0), seqOp, combOp)
        (10, 4)
        """
        return self.context.runJob(
            self,
            lambda tc, i: functools.reduce(
                seqOp, i, copy.deepcopy(zeroValue)
            ),
            resultHandler=lambda l: functools.reduce(
                combOp, l, copy.deepcopy(zeroValue)
            ),
        )

    def aggregateByKey(self, zeroValue, seqFunc, combFunc, numPartitions=None):
        """aggregate by key

        :param zeroValue:
            The initial value to an aggregation, for example ``0`` or ``0.0``
            for aggregating `int` s and `float` s, but any Python object is
            possible.

        :param seqFunc:
            A reference to a function that combines the current state with a
            new value. In the first iteration, the current state is zeroValue.

        :param combFunc:
            A reference to a function that combines outputs of seqFunc.
            In the first iteration, the current state is zeroValue.

        :param int numPartitions: Not used.

        :returns: An RDD with the output of ``combOp`` operations.
        :rtype: RDD


        Example:

        >>> from pysparkling import Context
        >>> seqOp = (lambda x, y: x + y)
        >>> combOp = (lambda x, y: x + y)
        >>> r = Context().parallelize(
        ...     [('a', 1), ('b', 2), ('a', 3), ('c', 4)]
        ... ).aggregateByKey(0, seqOp, combOp).collectAsMap()
        >>> (r['a'], r['b'])
        (4, 2)
        """
        def seqFuncByKey(tc, i):
            r = defaultdict(lambda: copy.deepcopy(zeroValue))
            for k, v in i:
                r[k] = seqFunc(r[k], v)
            return r

        def combFuncByKey(l):
            r = defaultdict(lambda: copy.deepcopy(zeroValue))
            for p in l:
                for k, v in p.items():
                    r[k] = combFunc(r[k], v)
            return r

        local_result = self.context.runJob(self, seqFuncByKey,
                                           resultHandler=combFuncByKey)

        return self.context.parallelize(local_result.items())

    def cache(self):
        """Once a partition is computed, cache the result.

        Alias for :func:`~pysparkling.RDD.persist`.


        Example:

        >>> import pysparkling
        >>>
        >>> n_exec = 0
        >>>
        >>> def _map(e):
        ...     global n_exec
        ...     n_exec += 1
        ...     return e*e
        >>>
        >>> sc = pysparkling.Context()
        >>> my_rdd = sc.parallelize([1, 2, 3, 4], 2).map(_map).cache()
        >>>
        >>> # no exec until here
        >>> n_exec
        0
        >>> # to get first element, compute the first partition
        >>> my_rdd.first()
        1
        >>> n_exec
        2
        >>> # now compute the rest
        >>> my_rdd.collect()
        [1, 4, 9, 16]
        >>> n_exec
        4
        >>> # now _map() was executed on all partitions and should
        >>> # not be executed again
        >>> my_rdd.collect()
        [1, 4, 9, 16]
        >>> n_exec
        4
        """
        return self.persist()

    def cartesian(self, other):
        """cartesian product of this RDD with ``other``

        :param RDD other: Another RDD.
        :rtype: RDD

        .. note::
            This is currently implemented as a local operation requiring
            all data to be pulled on one machine.


        Example:

        >>> from pysparkling import Context
        >>> rdd = Context().parallelize([1, 2])
        >>> sorted(rdd.cartesian(rdd).collect())
        [(1, 1), (1, 2), (2, 1), (2, 2)]
        """
        v1 = self.toLocalIterator()
        v2 = other.collect()
        return self.context.parallelize([(a, b) for a in v1 for b in v2])

    def coalesce(self, numPartitions, shuffle=False):
        """coalesce

        :param int numPartitions: Number of partitions in the resulting RDD.
        :param shuffle: (optional) Not used.
        :rtype: RDD

        .. note::
            This is currently implemented as a local operation requiring
            all data to be pulled on one machine.


        Example:

        >>> from pysparkling import Context
        >>> Context().parallelize([1, 2, 3], 2).coalesce(1).getNumPartitions()
        1
        """
        return self.context.parallelize(self.toLocalIterator(), numPartitions)

    def cogroup(self, other, numPartitions=None):
        """Groups keys from both RDDs together. Values are nested iterators.

        :param RDD other: The other RDD.
        :param int numPartitions: Number of partitions in the resulting RDD.
        :rtype: RDD


        Example:

        >>> from pysparkling import Context
        >>> c = Context()
        >>> a = c.parallelize([('house', 1), ('tree', 2)])
        >>> b = c.parallelize([('house', 3)])
        >>>
        >>> [(k, sorted(list([list(vv) for vv in v])))
        ...  for k, v in sorted(a.cogroup(b).collect())
        ... ]
        [('house', [[1], [3]]), ('tree', [[], [2]])]
        """

        d_self = defaultdict(list, self.groupByKey().collect())
        d_other = defaultdict(list, other.groupByKey().collect())
        return self.context.parallelize([
            (k, [list(d_self[k]), list(d_other[k])])
            for k in set(d_self.keys()) | set(d_other.keys())
        ])

    def collect(self):
        """returns the entire dataset as a list

        :rtype: list


        Example:

        >>> from pysparkling import Context
        >>> Context().parallelize([1, 2, 3]).collect()
        [1, 2, 3]
        """
        return self.context.runJob(
            self,
            unit_map,
            resultHandler=unit_collect,
        )

    def collectAsMap(self):
        """returns a dictionary for a pair dataset

        :rtype: dict


        Example:

        >>> from pysparkling import Context
        >>> d = Context().parallelize([('a', 1), ('b', 2)]).collectAsMap()
        >>> (d['a'], d['b'])
        (1, 2)
        """
        return dict(self.collect())

    def count(self):
        """number of entries in this dataset

        :rtype: int


        Example:

        >>> from pysparkling import Context
        >>> Context().parallelize([1, 2, 3], 2).count()
        3
        """
        return self.context.runJob(self, lambda tc, i: sum(1 for _ in i),
                                   resultHandler=sum)

    def countApprox(self):
        """same as :func:`~pysparkling.RDD.count()`

        :rtype: int
        """
        return self.count()

    def countByKey(self):
        """returns a `dict` containing the count for every key

        :rtype: dict


        Example:

        >>> from pysparkling import Context
        >>> Context().parallelize(
        ...     [('a', 1), ('b', 2), ('b', 2)]
        ... ).countByKey()['b']
        2
        """
        return self.map(lambda r: r[0]).countByValue()

    def countByValue(self):
        """returns a `dict` containing the count for every value

        :rtype: dict


        Example:

        >>> from pysparkling import Context
        >>> Context().parallelize([1, 2, 2, 4, 1]).countByValue()[2]
        2
        """
        def map_func(tc, x):
            r = defaultdict(int)
            for v in x:
                r[v] += 1
            return r
        return self.context.runJob(self, map_func,
                                   resultHandler=sum_counts_by_keys)

    def distinct(self, numPartitions=None):
        """returns only distinct elements

        :param int numPartitions: Number of partitions in the resulting RDD.
        :rtype: RDD


        Example:

        >>> from pysparkling import Context
        >>> Context().parallelize([1, 2, 2, 4, 1]).distinct().count()
        3
        """

        if numPartitions is None:
            numPartitions = self.getNumPartitions()

        return self.context.parallelize(list(set(self.toLocalIterator())),
                                        numPartitions)

    def filter(self, f):
        """filter elements

        :param f: a function that decides whether to keep an element
        :rtype: RDD


        Example:

        >>> from pysparkling import Context
        >>> Context().parallelize(
        ...     [1, 2, 2, 4, 1, 3, 5, 9], 3,
        ... ).filter(lambda x: x % 2 == 0).collect()
        [2, 2, 4]
        """
        return MapPartitionsRDD(
            self,
            lambda tc, i, x: (xx for xx in x if f(xx)),
            preservesPartitioning=True,
        )

    def first(self):
        """returns the first element in the dataset


        Example:

        >>> from pysparkling import Context
        >>> Context().parallelize([1, 2, 2, 4, 1, 3, 5, 9], 3).first()
        1

        Works also with empty partitions:

        >>> from pysparkling import Context
        >>> Context().parallelize([1, 2], 20).first()
        1
        """
        return self.context.runJob(
            self,
            lambda tc, iterable: iterable,
            allowLocal=True,
            resultHandler=lambda l: next(itertools.chain.from_iterable(l)),
        )

    def flatMap(self, f, preservesPartitioning=True):
        """map followed by flatten

        :param f: The map function.
        :param preservesPartitioning: (optional) Preserve the partitioning of
            the original RDD. Default True.
        :rtype: RDD


        Example:

        >>> from pysparkling import Context
        >>> Context().parallelize(['hello', 'world']).flatMap(
        ...     lambda x: [ord(ch) for ch in x]
        ... ).collect()
        [104, 101, 108, 108, 111, 119, 111, 114, 108, 100]
        """
        return MapPartitionsRDD(
            self,
            lambda tc, i, x: (e for xx in x for e in f(xx)),
            preservesPartitioning=preservesPartitioning,
        )

    def flatMapValues(self, f):
        """map operation on values in a (key, value) pair followed by a flatten

        :param f: The map function.
        :rtype: RDD


        Example:

        >>> from pysparkling import Context
        >>> Context().parallelize([(1, 'hi'), (2, 'world')]).flatMapValues(
        ...     lambda x: [ord(ch) for ch in x]
        ... ).collect()
        [(1, 104), (1, 105), (2, 119), (2, 111), (2, 114), (2, 108), (2, 100)]
        """
        return MapPartitionsRDD(
            self,
            lambda tc, i, x: ((xx[0], e) for xx in x for e in f(xx[1])),
            preservesPartitioning=True,
        )

    def fold(self, zeroValue, op):
        """fold

        :param zeroValue: The inital value, for example ``0`` or ``0.0``.
        :param op: The reduce operation.
        :returns: The folded (or aggregated) value.


        Example:

        >>> from pysparkling import Context
        >>> my_rdd = Context().parallelize([4, 7, 2])
        >>> my_rdd.fold(0, lambda a, b: a+b)
        13
        """
        return self.aggregate(zeroValue, op, op)

    def foldByKey(self, zeroValue, op):
        """Fold (or aggregate) value by key.

        :param zeroValue: The inital value, for example ``0`` or ``0.0``.
        :param op: The reduce operation.
        :rtype: RDD


        Example:

        >>> from pysparkling import Context
        >>> my_rdd = Context().parallelize([('a', 4), ('b', 7), ('a', 2)])
        >>> my_rdd.foldByKey(0, lambda a, b: a+b).collectAsMap()['a']
        6
        """
        return self.aggregateByKey(zeroValue, op, op)

    def foreach(self, f):
        """applies ``f`` to every element

        It does not return a new RDD like :func:`~pysparkling.RDD.map`.

        :param f: Apply a function to every element.
        :rtype: None


        Example:

        >>> from pysparkling import Context
        >>> my_rdd = Context().parallelize([1, 2, 3])
        >>> a = []
        >>> my_rdd.foreach(lambda x: a.append(x))
        >>> len(a)
        3
        """
        self.context.runJob(self, lambda tc, x: [f(xx) for xx in x],
                            resultHandler=None)

    def foreachPartition(self, f):
        """applies ``f`` to every partition

        It does not return a new RDD like
        :func:`~pysparkling.RDD.mapPartitions`.

        :param f: Apply a function to every partition.
        :rtype: None
        """
        self.context.runJob(self, lambda tc, x: f(x),
                            resultHandler=None)

    def fullOuterJoin(self, other, numPartitions=None):
        """returns the full outer join of two RDDs

        The output contains all keys from both input RDDs, with missing
        keys replaced with `None`.

        :param RDD other: The RDD to join to this one.
        :param int numPartitions: Number of partitions in the resulting RDD.
        :rtype: RDD

        .. note::
            Creating the new RDD is currently implemented as a local operation.


        Example:

        >>> from pysparkling import Context
        >>> sc = Context()
        >>> rdd1 = sc.parallelize([('a', 0), ('b', 1)])
        >>> rdd2 = sc.parallelize([('b', 2), ('c', 3)])
        >>> sorted(
        ...     rdd1.fullOuterJoin(rdd2).collect()
        ... )
        [('a', (0, None)), ('b', (1, 2)), ('c', (None, 3))]
        """

        grouped = self.cogroup(other, numPartitions)

        return grouped.flatMap(lambda kv: [
            (kv[0], (v_self, v_other))
            for v_self in (kv[1][0] if kv[1][0] else [None])
            for v_other in (kv[1][1] if kv[1][1] else [None])
        ])

    def getNumPartitions(self):
        """returns the number of partitions

        :rtype: int
        """
        return len(self.partitions())

    def getPartitions(self):
        """returns the partitions of this RDD

        :rtype: list
        """
        return self.partitions()

    def groupBy(self, f, numPartitions=None):
        """group by f

        :param f: Function returning a key given an element of the dataset.
        :param int numPartitions: Number of partitions in the resulting RDD.
        :rtype: RDD

        .. note::
            Creating the new RDD is currently implemented as a local operation.


        Example:

        >>> from pysparkling import Context
        >>> my_rdd = Context().parallelize([4, 7, 2])
        >>> my_rdd.groupBy(lambda x: x % 2).mapValues(sorted).collect()
        [(0, [2, 4]), (1, [7])]
        """

        return self.keyBy(f).groupByKey(numPartitions)

    def groupByKey(self, numPartitions=None):
        """group by key

        :param int numPartitions: Number of partitions in the resulting RDD.
        :rtype: RDD

        .. note::
            Creating the new RDD is currently implemented as a local operation.
        """

        if numPartitions is None:
            numPartitions = self.getNumPartitions()

        r = defaultdict(list)
        for key, value in self.toLocalIterator():
            r[key].append(value)

        return self.context.parallelize(r.items(), numPartitions)

    def histogram(self, buckets):
        """histogram

        :param buckets:
            A list of bucket boundaries or an int for the number of buckets.

        :returns:
            A tuple (bucket_boundaries, histogram_values) where
            bucket_boundaries is a list of length n+1 boundaries and
            histogram_values is a list of length n with the values of each
            bucket.


        Example:

        >>> from pysparkling import Context
        >>> my_rdd = Context().parallelize([0, 4, 7, 4, 10])
        >>> b, h = my_rdd.histogram(10)
        >>> h
        [1, 0, 0, 0, 2, 0, 0, 1, 0, 0, 1]
        """
        if isinstance(buckets, int):
            num_buckets = buckets
            stats = self.stats()
            min_v = stats.min()
            max_v = stats.max()
            buckets = [min_v + float(i) * (max_v - min_v) / num_buckets
                       for i in range(num_buckets + 1)]
        h = [0 for _ in buckets]
        for x in self.toLocalIterator():
            for i, b in enumerate(zip(buckets[:-1], buckets[1:])):
                if x >= b[0] and x < b[1]:
                    h[i] += 1
            # make the last bin inclusive on the right
            if x == buckets[-1]:
                h[-1] += 1
        return (buckets, h)

    def id(self):
        """the id of this RDD"""
        return self._rdd_id

    def intersection(self, other):
        """intersection of this and other RDD

        :param RDD other: The other dataset to do the intersection with.
        :rtype: RDD

        .. note::
            Creating the new RDD is currently implemented as a local operation.


        Example:

        >>> from pysparkling import Context
        >>> rdd1 = Context().parallelize([0, 4, 7, 4, 10])
        >>> rdd2 = Context().parallelize([3, 4, 7, 4, 5])
        >>> rdd1.intersection(rdd2).collect()
        [4, 7]
        """
        return self.context.parallelize(
            list(set(self.toLocalIterator()) & set(other.toLocalIterator()))
        )

    def isCheckpointed(self):
        return False

    def join(self, other, numPartitions=None):
        """join

        :param RDD other: The other RDD.
        :param int numPartitions: Number of partitions in the resulting RDD.
        :rtype: RDD

        .. note::
            Creating the new RDD is currently implemented as a local operation.


        Example:

        >>> from pysparkling import Context
        >>> rdd1 = Context().parallelize([(0, 1), (1, 1)])
        >>> rdd2 = Context().parallelize([(2, 1), (1, 3)])
        >>> rdd1.join(rdd2).collect()
        [(1, (1, 3))]
        """

        if numPartitions is None:
            numPartitions = self.getNumPartitions()

        d1 = dict(self.collect())
        d2 = dict(other.collect())
        keys = set(d1.keys()) & set(d2.keys())
        return self.context.parallelize((
            (k, (d1[k], d2[k]))
            for k in keys
        ), numPartitions)

    def keyBy(self, f):
        """key by f

        :param f: Function that returns a key from a dataset element.
        :rtype: RDD


        Example:

        >>> from pysparkling import Context
        >>> rdd = Context().parallelize([0, 4, 7, 4, 10])
        >>> rdd.keyBy(lambda x: x % 2).collect()
        [(0, 0), (0, 4), (1, 7), (0, 4), (0, 10)]
        """
        return self.map(lambda e: (f(e), e))

    def keys(self):
        """keys of a pair dataset

        :rtype: RDD


        Example:

        >>> from pysparkling import Context
        >>> Context().parallelize([(0, 1), (1, 1)]).keys().collect()
        [0, 1]
        """
        return self.map(lambda e: e[0])

    def leftOuterJoin(self, other, numPartitions=None):
        """left outer join

        :param RDD other: The other RDD.
        :param int numPartitions: Number of partitions in the resulting RDD.
        :rtype: RDD

        .. note::
            Creating the new RDD is currently implemented as a local operation.


        Example:

        >>> from pysparkling import Context
        >>> rdd1 = Context().parallelize([(0, 1), (1, 1)])
        >>> rdd2 = Context().parallelize([(2, 1), (1, 3)])
        >>> rdd1.leftOuterJoin(rdd2).collect()
        [(0, (1, None)), (1, (1, 3))]
        """

        d_other = other.groupByKey().collectAsMap()

        return self.groupByKey().flatMap(lambda kv: [
            (kv[0], (v_self, v_other))
            for v_self in kv[1]
            for v_other in (d_other[kv[0]] if kv[0] in d_other else [None])
        ])

    def lookup(self, key):
        """Return all the (key, value) pairs where the given key matches.

        :param key: The key to lookup.
        :rtype: list


        Example:

        >>> from pysparkling import Context
        >>> Context().parallelize([(0, 1), (1, 1), (1, 3)]).lookup(1)
        [1, 3]
        """
        return self.filter(lambda x: x[0] == key).values().collect()

    def map(self, f):
        """map

        :param f: map function for elements
        :rtype: RDD


        Example:

        >>> from pysparkling import Context
        >>> Context().parallelize([1, 2, 3]).map(lambda x: x+1).collect()
        [2, 3, 4]
        """
        return MapPartitionsRDD(
            self,
            MapF(f),
            preservesPartitioning=True,
        ).setName('{}:{}'.format(self.name(), f))

    def mapPartitions(self, f, preservesPartitioning=False):
        """map partitions

        :param f: map function for partitions
        :rtype: RDD


        Example:

        >>> from pysparkling import Context
        >>> rdd = Context().parallelize([1, 2, 3, 4], 2)
        >>> def f(iterator):
        ...     yield sum(iterator)
        >>> rdd.mapPartitions(f).collect()
        [3, 7]
        """
        return MapPartitionsRDD(
            self,
            lambda tc, i, x: f(x),
            preservesPartitioning=preservesPartitioning,
        ).setName('{}:{}'.format(self.name(), f))

    def mapPartitionsWithIndex(self, f, preservesPartitioning=False):
        """map partitions with index

        :param f: map function for (index, partition)
        :rtype: RDD


        Example:

        >>> from pysparkling import Context
        >>> rdd = Context().parallelize([9, 8, 7, 6, 5, 4], 3)
        >>> def f(splitIndex, iterator):
        ...     yield splitIndex
        >>> rdd.mapPartitionsWithIndex(f).sum()
        3
        """
        return MapPartitionsRDD(
            self,
            lambda tc, i, x: f(i, x),
            preservesPartitioning=preservesPartitioning,
        ).setName('{}:{}'.format(self.name(), f))

    def mapValues(self, f):
        """map values in a pair dataset

        :param f: map function for values
        :rtype: RDD
        """
        return MapPartitionsRDD(
            self,
            lambda tc, i, x: ((e[0], f(e[1])) for e in x),
            preservesPartitioning=True,
        ).setName('{}:{}'.format(self.name(), f))

    def max(self):
        """returns the maximum element


        Example:

        >>> from pysparkling import Context
        >>> Context().parallelize([1, 2, 3, 4, 3, 2], 2).max() == 4
        True
        """
        return self.stats().max()

    def mean(self):
        """returns the mean of this dataset


        Example:

        >>> from pysparkling import Context
        >>> Context().parallelize([0, 4, 7, 4, 10]).mean()
        5.0
        """
        return self.stats().mean()

    def min(self):
        """returns the minimum element"""
        return self.stats().min()

    def name(self):
        """returns the name of the dataset"""
        if self._name is not None:
            return self._name

        prev = getattr(self, 'prev', None)
        while (prev):
            if prev._name is not None:
                return prev._name
            prev = getattr(prev, 'prev', None)

        return 'RDD'

    def partitionBy(self, numPartitions, partitionFunc=None):
        """Return a partitioned copy of this key-value RDD.

        :param int numPartitions: Number of partitions.
        :param function partitionFunc: Partition function.
        :rtype: RDD


        Example where even numbers get assigned to partition 0
        and odd numbers to partition 1:

        >>> import pysparkling
        >>> sc = pysparkling.Context()
        >>> rdd = sc.parallelize([1, 3, 2, 7, 8, 5], 1)
        >>> keyvalue_rdd = rdd.map(lambda x: (x, x))
        >>> keyvalue_rdd.partitionBy(2).keys().collect()
        [2, 8, 1, 3, 7, 5]
        """

        if partitionFunc is None:
            partitionFunc = _hash

        new_partitions = [[] for _ in range(numPartitions)]
        for key_value in self.toLocalIterator():
            idx = partitionFunc(key_value[0]) % numPartitions
            new_partitions[idx].append(key_value)

        return self.context._parallelize_partitions(new_partitions)

    def persist(self, storageLevel=None):
        """Cache the results of computed partitions.

        :param storageLevel: Not used.
        """
        return PersistedRDD(self, storageLevel=storageLevel)

    def pipe(self, command, env=None):
        """Run a command with the elements in the dataset as argument.

        :param command: Command line command to run.
        :param dict env: environment variables
        :rtype: RDD

        .. warning::
            Unsafe for untrusted data.


        Example:

        >>> from pysparkling import Context
        >>> piped = Context().parallelize(['0', 'hello', 'world']).pipe('echo')
        >>> b'hello\\n' in piped.collect()
        True
        """
        if env is None:
            env = {}

        return self.context.parallelize(subprocess.check_output(
            [command] + x if isinstance(x, list) else [command, x]
        ) for x in self.collect())

    def randomSplit(self, weights, seed=None):
        """Split the RDD into a few RDDs according to the given weights.

        :param list[float] weights: relative lengths of the resulting RDDs
        :param int seed: seed for random number generator
        :returns: a list of RDDs
        :rtype: list

        .. note::
            Creating the new RDDs is currently implemented as a local
            operation.


        Example:

        >>> from pysparkling import Context
        >>> rdd = Context().parallelize(range(500))
        >>> rdd1, rdd2 = rdd.randomSplit([2, 3], seed=42)
        >>> (rdd1.count(), rdd2.count())
        (199, 301)
        """
        sum_weights = sum(weights)
        boundaries = [0]
        for w in weights:
            boundaries.append(boundaries[-1] + w / sum_weights)
        random.seed(seed)

        lists = [[] for _ in weights]
        for e in self.toLocalIterator():
            r = random.random()
            for i, lbub in enumerate(zip(boundaries[:-1], boundaries[1:])):
                if r >= lbub[0] and r < lbub[1]:
                    lists[i].append(e)

        return [self.context.parallelize(l) for l in lists]

    def reduce(self, f):
        """reduce

        :param f: A commutative and associative binary operator.


        Example:

        >>> from pysparkling import Context
        >>> Context().parallelize([0, 4, 7, 4, 10]).reduce(lambda a, b: a+b)
        25
        """
        return self.context.runJob(
            self,
            lambda tc, x: functools.reduce(f, x),
            resultHandler=lambda x: functools.reduce(f, x),
        )

    def reduceByKey(self, f):
        """reduce by key

        :param f: A commutative and associative binary operator.
        :rtype: RDD

        .. note::
            This operation includes a :func:`~pysparkling.RDD.groupByKey()`
            which is a local operation.


        Example:

        >>> from pysparkling import Context
        >>> rdd = Context().parallelize([(0, 1), (1, 1), (1, 3)])
        >>> rdd.reduceByKey(lambda a, b: a+b).collect()
        [(0, 1), (1, 4)]
        """
        return self.groupByKey().mapValues(lambda x: functools.reduce(f, x))

    def repartition(self, numPartitions):
        """repartition

        :param int numPartitions: Number of partitions in new RDD.
        :rtype: RDD

        .. note::
            Creating the new RDD is currently implemented as a local operation.
        """
        return self.context.parallelize(self.toLocalIterator(), numPartitions)

    def repartitionAndSortWithinPartitions(
        self, numPartitions=None, partitionFunc=None,
        ascending=True, keyfunc=None,
    ):
        """Repartition and sort within each partition.

        :param int numPartitions: Number of partitions in new RDD.
        :param partitionFunc: function that partitions
        :param ascending: Sort order.
        :param keyfunc: Returns the value that will be sorted.
        :rtype: RDD


        Example where even numbers are assigned to partition 0 and odd numbers
        to partition 1 and then the partitions are sorted individually:

        >>> import pysparkling
        >>> sc = pysparkling.Context()
        >>> rdd = sc.parallelize([1, 3, 2, 7, 8, 5], 1)
        >>> kv_rdd = rdd.map(lambda x: (x, x))
        >>> processed = kv_rdd.repartitionAndSortWithinPartitions(2)
        >>> processed.keys().collect()
        [2, 8, 1, 3, 5, 7]
        """

        def partition_sort(data):
            return sorted(data, key=keyfunc, reverse=not ascending)

        return (
            self
            .partitionBy(numPartitions, partitionFunc)
            .mapPartitions(partition_sort)
        )

    def rightOuterJoin(self, other, numPartitions=None):
        """right outer join

        :param RDD other: The other RDD.
        :param int numPartitions: Number of partitions in new RDD.
        :rtype: RDD

        .. note::
            Creating the new RDD is currently implemented as a local operation.


        Example:

        >>> import pysparkling
        >>> sc = pysparkling.Context()
        >>> rdd1 = sc.parallelize([(0, 1), (1, 1)])
        >>> rdd2 = sc.parallelize([(2, 1), (1, 3)])
        >>> sorted(rdd1.rightOuterJoin(rdd2).collect())
        [(1, (1, 3)), (2, (None, 1))]
        """

        d_self = self.groupByKey().collectAsMap()

        return other.groupByKey().flatMap(lambda kv: [
            (kv[0], (v_self, v_other))
            for v_other in kv[1]
            for v_self in (d_self[kv[0]] if kv[0] in d_self else [None])
        ])

    def sample(self, withReplacement, fraction, seed=None):
        """randomly sample

        :param bool withReplacement: sample with replacement
        :param float fraction: probability that an element is sampled
        :param seed: (optional) Seed for random number generator
        :rtype: RDD

        Sampling without replacement uses Bernoulli sampling and ``fraction``
        is the probability that an element is sampled. Sampling with
        replacement uses Poisson sampling where ``fraction`` is the
        expectation.

        Example:

        >>> from pysparkling import Context
        >>> rdd = Context().parallelize(range(1000))
        >>> sampled = rdd.sample(False, 0.1, seed=5).collect()
        >>> len(sampled)
        115
        >>> sampled_with_replacement = rdd.sample(True, 5.0, seed=5).collect()
        >>> len(sampled_with_replacement) in (5067, 5111)  # w/o, w/ numpy
        True
        """
        sampler = (PoissonSampler(fraction)
                   if withReplacement else BernoulliSampler(fraction))

        return PartitionwiseSampledRDD(
            self, sampler, preservesPartitioning=True, seed=seed)

    def sampleByKey(self, withReplacement, fractions, seed=None):
        """randomly sample by key

        :param bool withReplacement: sample with replacement
        :param dict fractions: per key sample probabilities
        :param seed: (optional) Seed for random number generator.
        :rtype: RDD

        Sampling without replacement uses Bernoulli sampling and ``fraction``
        is the probability that an element is sampled. Sampling with
        replacement uses Poisson sampling where ``fraction`` is the
        expectation.


        Example:

        >>> import pysparkling
        >>> sc = pysparkling.Context()
        >>> fractions = {"a": 0.2, "b": 0.1}
        >>> rdd = (sc
        ...        .parallelize(fractions.keys())
        ...        .cartesian(sc.parallelize(range(0, 1000))))
        >>> sample = (rdd
        ...           .sampleByKey(False, fractions, 2)
        ...           .groupByKey().collectAsMap())
        >>> 100 < len(sample["a"]) < 300 and 50 < len(sample["b"]) < 150
        True
        >>> max(sample["a"]) <= 999 and min(sample["a"]) >= 0
        True
        >>> max(sample["b"]) <= 999 and min(sample["b"]) >= 0
        True
        """
        sampler = (PoissonSamplerPerKey(fractions)
                   if withReplacement else BernoulliSamplerPerKey(fractions))

        return PartitionwiseSampledRDD(
            self, sampler, preservesPartitioning=True, seed=seed)

    def sampleStdev(self):
        """sample standard deviation

        :rtype: float


        Example:

        >>> from pysparkling import Context
        >>> Context().parallelize([1, 2, 3]).sampleStdev()
        1.0
        """
        return self.stats().sampleStdev()

    def sampleVariance(self):
        """sample variance

        :rtype: float


        Example:

        >>> from pysparkling import Context
        >>> Context().parallelize([1, 2, 3]).sampleVariance()
        1.0
        """
        return self.stats().sampleVariance()

    def saveAsPickleFile(self, path, batchSize=10):
        """save as pickle file

        :returns: ``self``
        :rtype: RDD

        .. warning::
            The output of this function is incompatible with the PySpark
            output as there is no pure Python way to write Sequence files.


        Example:

        >>> from pysparkling import Context
        >>> from tempfile import NamedTemporaryFile
        >>> tmpFile = NamedTemporaryFile(delete=True)
        >>> tmpFile.close()
        >>> d = ['hello', 'world', 1, 2]
        >>> rdd = Context().parallelize(d).saveAsPickleFile(tmpFile.name)
        >>> 'hello' in Context().pickleFile(tmpFile.name).collect()
        True
        """

        if fileio.File(path).exists():
            raise FileAlreadyExistsException(
                'Output {0} already exists.'.format(path)
            )

        codec_suffix = ''
        if path.endswith(tuple('.' + ending
                               for endings, _ in fileio.codec.FILE_ENDINGS
                               for ending in endings)):
            codec_suffix = path[path.rfind('.'):]

        def _map(path, obj):
            stream = io.BytesIO()
            pickle.dump(obj, stream)
            stream.seek(0)
            fileio.File(path).dump(stream)

        if self.getNumPartitions() == 1:
            _map(path, self.collect())
            return self

        self.context.runJob(
            self,
            lambda tc, x: _map(
                os.path.join(path, 'part-{0:05d}{1}'.format(tc.partitionId(),
                                                            codec_suffix)),
                list(x),
            ),
            resultHandler=list,
        )
        fileio.TextFile(os.path.join(path, '_SUCCESS')).dump()
        return self

    def saveAsTextFile(self, path, compressionCodecClass=None):
        """save as text file

        If the RDD has many partitions, the contents will be stored directly
        in the given path. If the RDD has more partitions, the data of the
        partitions are stored in individual files under ``path/part-00000`` and
        so on and once all partitions are written, the file ``path/_SUCCESS``
        is written last.

        :param path: Destination of the text file.
        :param compressionCodecClass: Not used.
        :returns: ``self``
        :rtype: RDD
        """
        if fileio.TextFile(path).exists():
            raise FileAlreadyExistsException(
                'Output {0} already exists.'.format(path))

        def to_stringio(data):
            stringio = io.StringIO()
            for line in data:
                stringio.write('{}\n'.format(line))
            stringio.seek(0)
            return stringio

        # fast single-file write for single partition RDDs
        if self.getNumPartitions() == 1:
            fileio.TextFile(path).dump(to_stringio(self.collect()))
            return self

        codec_suffix = ''
        if path.endswith(tuple('.' + ending
                               for endings, _ in fileio.codec.FILE_ENDINGS
                               for ending in endings)):
            codec_suffix = path[path.rfind('.'):]

        self.context.runJob(
            self.mapPartitions(to_stringio),
            lambda tc, stringio:
                fileio.TextFile(os.path.join(path,
                                             'part-{0:05d}{1}'.format(
                                                 tc.partitionId(),
                                                 codec_suffix))
                                ).dump(stringio),
            resultHandler=list,
        )
        fileio.TextFile(os.path.join(path, '_SUCCESS')).dump()
        return self

    def setName(self, name):
        """Assign a new name to this RDD.

        :rtype: RDD
        """
        self._name = name
        return self

    def sortBy(self, keyfunc, ascending=True, numPartitions=None):
        """sort by keyfunc

        :param keyfunc: Returns the value that will be sorted.
        :param ascending: Specify sort order.
        :param int numPartitions:
            `None` means the output will have the same number of
            partitions as the input.
        :rtype: RDD

        .. note::
            Sorting is currently implemented as a local operation.


        Examples:

        >>> from pysparkling import Context
        >>> rdd = Context().parallelize([5, 1, 2, 3])
        >>> rdd.sortBy(lambda x: x).collect()
        [1, 2, 3, 5]

        >>> from pysparkling import Context
        >>> rdd = Context().parallelize([1, 5, 2, 3])
        >>> rdd.sortBy(lambda x: x, ascending=False).collect()
        [5, 3, 2, 1]
        """

        if numPartitions is None:
            numPartitions = self.getNumPartitions()

        return self.context.parallelize(
            sorted(self.collect(), key=keyfunc, reverse=not ascending),
            numPartitions,
        )

    def sortByKey(self, ascending=True, numPartitions=None,
                  keyfunc=itemgetter(0)):
        """sort by key

        :param ascending: Sort order.
        :param int numPartitions: `None` means the output will
            have the same number of partitions as the input.
        :param keyfunc: Returns the value that will be sorted.
        :rtype: RDD

        .. note::
            Sorting is currently implemented as a local operation.


        Examples:

        >>> from pysparkling import Context
        >>> rdd = Context().parallelize(
        ...     [(5, 'a'), (1, 'b'), (2, 'c'), (3, 'd')]
        ... )
        >>> rdd.sortByKey().collect()[0][1] == 'b'
        True

        >>> from pysparkling import Context
        >>> rdd = Context().parallelize(
        ...     [(1, 'b'), (5, 'a'), (2, 'c'), (3, 'd')]
        ... )
        >>> rdd.sortByKey(ascending=False).collect()[0][1] == 'a'
        True
        """
        return self.sortBy(keyfunc, ascending, numPartitions)

    def stats(self):
        """stats

        :rtype: StatCounter


        Example:

        >>> from pysparkling import Context
        >>> d = [1, 4, 9, 16, 25, 36]
        >>> s = Context().parallelize(d, 3).stats()
        >>> sum(d)/len(d) == s.mean()
        True
        """
        return self.aggregate(
            StatCounter(),
            lambda a, b: a.merge(b),
            lambda a, b: a.mergeStats(b),
        )

    def stdev(self):
        """standard deviation

        :rtype: float


        Example:

        >>> from pysparkling import Context
        >>> Context().parallelize([1.5, 2.5]).stdev()
        0.5
        """
        return self.stats().stdev()

    def subtract(self, other, numPartitions=None):
        """subtract

        :param RDD other: The RDD to subtract from the current RDD.
        :param int numPartitions: Currently not used. Partitions are preserved.
        :rtype: RDD


        Example:

        >>> from pysparkling import Context
        >>> rdd1 = Context().parallelize([(0, 1), (1, 1)])
        >>> rdd2 = Context().parallelize([(1, 1), (1, 3)])
        >>> rdd1.subtract(rdd2).collect()
        [(0, 1)]
        """
        list_other = other.collect()
        return MapPartitionsRDD(
            self,
            lambda tc, i, x: (e for e in x if e not in list_other),
            preservesPartitioning=True,
        )

    def sum(self):
        """sum of all the elements

        :rtype: float


        Example:

        >>> from pysparkling import Context
        >>> Context().parallelize([0, 4, 7, 4, 10]).sum()
        25
        """
        return self.context.runJob(self, lambda tc, x: sum(x),
                                   resultHandler=sum)

    def take(self, n):
        """Take n elements and return them in a list.

        Only evaluates the partitions that are necessary to return n elements.

        :param int n: Number of elements to return.
        :rtype: list


        Example:

        >>> from pysparkling import Context
        >>> Context().parallelize([4, 7, 2]).take(2)
        [4, 7]


        Another example where only the first two partitions only are computed
        (check the debug logs):

        >>> from pysparkling import Context
        >>> Context().parallelize([4, 7, 2], 3).take(2)
        [4, 7]
        """

        return self.context.runJob(
            self,
            lambda tc, i: i,
            allowLocal=True,
            resultHandler=lambda l: list(itertools.islice(
                itertools.chain.from_iterable(l),
                n,
            )),
        )

    def takeSample(self, n):
        """take sample

        Assumes samples are evenly distributed between partitions.
        Only evaluates the partitions that are necessary to return n elements.

        :param int n: The number of elements to sample.
        :rtype: list


        Example:

        >>> from pysparkling import Context
        >>> Context().parallelize([4, 7, 2]).takeSample(1)[0] in [4, 7, 2]
        True


        Another example where only one partition is computed
        (check the debug logs):

        >>> from pysparkling import Context
        >>> d = [4, 9, 7, 3, 2, 5]
        >>> Context().parallelize(d, 3).takeSample(1)[0] in d
        True
        """

        rnd_entries = sorted([random.random() for _ in range(n)])
        num_partitions = self.getNumPartitions()

        rnd_entries = [
            (
                int(e * num_partitions),  # partition number
                e * num_partitions - int(e * num_partitions),  # e in partition
            )
            for e in rnd_entries
        ]
        partition_indices = [i for i, e in rnd_entries]
        partitions = [p for i, p in enumerate(self.partitions())
                      if i in partition_indices]

        def res_handler(l):
            map_results = list(l)
            entries = itertools.groupby(rnd_entries, lambda e: e[0])
            r = []
            for i, e_list in enumerate(entries):
                p_result = map_results[i]
                if not p_result:
                    continue
                for _, e in e_list[1]:
                    e_num = int(e * len(p_result))
                    r.append(p_result[e_num])
            return r

        return self.context.runJob(
            self, lambda tc, i: list(i), partitions=partitions,
            resultHandler=res_handler,
        )

    def toLocalIterator(self):
        """Returns an iterator over the dataset.


        Example:

        >>> from pysparkling import Context
        >>> sum(Context().parallelize([4, 9, 7, 3, 2, 5], 3).toLocalIterator())
        30
        """
        return self.context.runJob(
            self, lambda tc, i: list(i),
            resultHandler=lambda l: (x for p in l for x in p),
        )

    def top(self, num, key=None):
        """Top N elements in descending order.

        :param int num: number of elements
        :param key: optional key function
        :rtype: list


        Example:

        >>> from pysparkling import Context
        >>> r = Context().parallelize([4, 9, 7, 3, 2, 5], 3)
        >>> r.top(2)
        [9, 7]
        """

        def unit(x):
            return x

        if key is None:
            key = unit

        return self.sortBy(key, ascending=False).take(num)

    def union(self, other):
        """union

        :param RDD other: The other RDD for the union.
        :rtype: RDD


        Example:

        >>> from pysparkling import Context
        >>> my_rdd = Context().parallelize([4, 9, 7, 3, 2, 5], 3)
        >>> my_rdd.union(my_rdd).count()
        12
        """
        return self.context.union((self, other))

    def values(self):
        """Values of a (key, value) dataset.

        :rtype: RDD
        """
        return self.map(lambda e: e[1])

    def variance(self):
        """The variance of the dataset.

        :rtype: float


        Example:

        >>> from pysparkling import Context
        >>> Context().parallelize([1.5, 2.5]).variance()
        0.25
        """
        return self.stats().variance()

    def zip(self, other):
        """zip

        :param RDD other: Other dataset to zip with.
        :rtype: RDD

        .. note::
            Creating the new RDD is currently implemented as a local operation.


        Example:

        >>> from pysparkling import Context
        >>> my_rdd = Context().parallelize([4, 9, 7, 3, 2, 5], 3)
        >>> my_rdd.zip(my_rdd).collect()
        [(4, 4), (9, 9), (7, 7), (3, 3), (2, 2), (5, 5)]
        """
        return self.context.parallelize(
            zip(self.toLocalIterator(), other.toLocalIterator())
        )

    def zipWithIndex(self):
        """Returns pairs of an original element and its index.

        :rtype: RDD

        .. note::
            Creating the new RDD is currently implemented as a local operation.


        Example:

        >>> from pysparkling import Context
        >>> my_rdd = Context().parallelize([4, 9, 7, 3, 2, 5], 3)
        >>> my_rdd.zipWithIndex().collect()
        [(4, 0), (9, 1), (7, 2), (3, 3), (2, 4), (5, 5)]
        """
        return self.context.parallelize(
            (d, i) for i, d in enumerate(self.toLocalIterator())
        )

    def zipWithUniqueId(self):
        """Zip every entry with a unique index.

        This is a fast operation.

        :rtype: RDD


        Example:

        >>> from pysparkling import Context
        >>> my_rdd = Context().parallelize([423, 234, 986, 5, 345], 3)
        >>> my_rdd.zipWithUniqueId().collect()
        [(423, 0), (234, 1), (986, 4), (5, 2), (345, 5)]
        """
        num_p = self.getNumPartitions()
        return MapPartitionsRDD(
            self,
            lambda tc, i, x: (
                (xx, e * num_p + tc.partition_id) for e, xx in enumerate(x)
            ),
            preservesPartitioning=True,
        )


class MapPartitionsRDD(RDD):
    def __init__(self, prev, f, preservesPartitioning=False):
        """``prev`` is the previous RDD.

        ``f`` is a function with the signature
        ``(task_context, partition index, iterator over elements)``.
        """
        RDD.__init__(self, prev.partitions(), prev.context)

        self.prev = prev
        self._name = '{}:{}'.format(prev.name(), f)
        self.f = f
        self.preservesPartitioning = preservesPartitioning

    def compute(self, split, task_context):
        return self.f(task_context, split.index,
                      self.prev.compute(split, task_context._create_child()))

    def partitions(self):
        return self.prev.partitions()


class PartitionwiseSampledRDD(RDD):
    def __init__(self, prev, sampler, preservesPartitioning=False,
                 seed=None):
        """RDD with sampled partitions.

        :param RDD prev: previous RDD
        :param sampler: a sampler
        :param bool preservesPartitioning: preserve partitioning (not used)
        :param int seed: random number generator seed (can be None)
        """
        RDD.__init__(self, prev.partitions(), prev.context)

        if seed is None:
            seed = random.randint(0, maxint)

        self.prev = prev
        self.sampler = sampler
        self.preservesPartitioning = preservesPartitioning
        self.seed = seed

    def compute(self, split, task_context):
        random.seed(self.seed + split.index)
        if numpy is not None:
            numpy.random.seed(self.seed + split.index)
        return (
            x
            for x in self.prev.compute(split, task_context._create_child())
            for _ in range(self.sampler(x))
        )

    def partitions(self):
        return self.prev.partitions()


class PersistedRDD(RDD):
    def __init__(self, prev, storageLevel=None):
        """persisted RDD

        :param RDD prev: previous RDD
        """
        RDD.__init__(self, prev.partitions(), prev.context)
        self.prev = prev
        self.storageLevel = storageLevel

    def compute(self, split, task_context):
        if self._rdd_id is None or split.index is None:
            cid = None
        else:
            cid = (self._rdd_id, split.index)

        if not task_context.cache_manager.has(cid):
            data = list(self.prev.compute(split, task_context._create_child()))
            task_context.cache_manager.add(cid, data, self.storageLevel)
        else:
            log.info('Using cache of RDD {} partition {}.'.format(*cid))
            data = task_context.cache_manager.get(cid)

        return iter(data)


class EmptyRDD(RDD):
    def __init__(self, context):
        RDD.__init__(self, [], context)


# pickle-able helpers

class MapF(object):
    def __init__(self, f):
        self.f = f

    def __call__(self, tc, i, x):
        return (self.f(xx) for xx in x)


def unit_map(task_context, elements):
    return list(elements)


def unit_collect(l):
    return [x for p in l for x in p]


def sum_counts_by_keys(list_of_pairlists):
    r = defaultdict(int)  # calling int results in a zero
    for l in list_of_pairlists:
        for key, count in l.items():
            r[key] += count
    return r<|MERGE_RESOLUTION|>--- conflicted
+++ resolved
@@ -59,14 +59,8 @@
         self._rdd_id = ctx.newRddId()
 
     def __getstate__(self):
-<<<<<<< HEAD
-        r = {k: v
-             for k, v in self.__dict__.items()
-             if k not in ('_p',)}
-=======
-        r = {k: v if k not in ('_p', 'context') else None
+        r = {k: v if k not in ('_p',) else None
              for k, v in self.__dict__.items()}
->>>>>>> 255156a8
         return r
 
     def compute(self, split, task_context):
