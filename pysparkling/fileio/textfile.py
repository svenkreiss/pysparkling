<<<<<<< HEAD
import logging
=======
from __future__ import absolute_import, unicode_literals

>>>>>>> c7edd0be
from io import BytesIO, StringIO, TextIOWrapper
import logging

from . import codec
from .file import File
from .fs.file_system import FileSystem

log = logging.getLogger(__name__)


class TextFile(File):
    """Derived from :class:`File`.

    :param file_name: Any text file name.
    """

    def load(self, encoding='utf8', encoding_errors='ignore'):  # pylint: disable=arguments-differ
        """Load the data from a file.

        :param str encoding: The character encoding of the file.
        :param str encoding_errors: How to handle encoding errors.
        :rtype: io.StringIO
        """
        # pylint: disable=comparison-with-callable
        if isinstance(self.codec, codec.NoCodec) and \
           self.fs.load_text != FileSystem.load_text:
            stream = self.fs.load_text(encoding, encoding_errors)
        else:
            stream = self.fs.load()
            stream = self.codec.decompress(stream)
            stream = TextIOWrapper(stream, encoding, encoding_errors)
        return stream

    def dump(self, stream=None, encoding='utf8', encoding_errors='ignore'):  # pylint: disable=arguments-differ
        """Writes a stream to a file.

        :param stream:
            An ``io.StringIO`` instance. A ``str`` is also possible and
            get converted to ``io.StringIO``.

        :param encoding: (optional)
            The character encoding of the file.

        :rtype: TextFile
        """
        if stream is None:
            stream = StringIO()

        if isinstance(stream, str):
            stream = StringIO(stream)

        stream = self.codec.compress(
            BytesIO(stream.read().encode(encoding, encoding_errors))
        )
        self.fs.dump(stream)

        return self<|MERGE_RESOLUTION|>--- conflicted
+++ resolved
@@ -1,9 +1,3 @@
-<<<<<<< HEAD
-import logging
-=======
-from __future__ import absolute_import, unicode_literals
-
->>>>>>> c7edd0be
 from io import BytesIO, StringIO, TextIOWrapper
 import logging
 
