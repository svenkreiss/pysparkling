import bz2
<<<<<<< HEAD
=======
import io
>>>>>>> c7edd0be
import logging
from io import BytesIO

from .codec import Codec

log = logging.getLogger(__name__)


class Bz2(Codec):
    """Implementation of :class:`.Codec` for bz2 compression."""

    def compress(self, stream):
        return io.BytesIO(bz2.compress(b''.join(stream)))

    def decompress(self, stream):
        return io.BytesIO(bz2.decompress(stream.read()))<|MERGE_RESOLUTION|>--- conflicted
+++ resolved
@@ -1,10 +1,6 @@
 import bz2
-<<<<<<< HEAD
-=======
 import io
->>>>>>> c7edd0be
 import logging
-from io import BytesIO
 
 from .codec import Codec
 
