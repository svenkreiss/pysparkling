name: Tests

on: [push, pull_request]

jobs:
  build:

    runs-on: ${{ matrix.os }}
    strategy:
      matrix:
        include:
          - os: ubuntu-latest
            python: 3.6
          - os: ubuntu-latest
            python: 3.7
          - os: ubuntu-latest
            python: 3.8
          - os: ubuntu-latest
            python: 3.9
          - os: macos-latest
            python: 3.7
          - os: windows-latest
            python: 3.7

    steps:
    - uses: actions/checkout@v2
      with:
        fetch-depth: 0

    - name: Set up Python ${{ matrix.python }}
      uses: actions/setup-python@v2
      with:
        python-version: ${{ matrix.python }}

    - name: Install
      run: |
        python -m pip install --upgrade pip
        python -m pip install -e ".[tests,scripts]" --use-deprecated=legacy-resolver
<<<<<<< HEAD
=======

>>>>>>> c7edd0be
    - name: Print environment
      run: |
        python -m pip freeze
        python --version
        python -c "import pysparkling; print(pysparkling.__version__)"
<<<<<<< HEAD
    - name: Install SQL Dependencies
      run: |
        python -m pip install -e ".[sql]" --use-deprecated=legacy-resolver
    - name: flake8
      run: flake8 pysparkling scripts
    - name: Lint
      run: pylint pysparkling scripts --disable=fixme
    - name: pycodestyle
      run: python -m pycodestyle pysparkling scripts
=======

    - name: Check if import order is fine
      run: |
        isort . --check --diff

    - name: Test pysparkling.rdd
      run: python -m pytest --pyargs pysparkling.rdd -vv

    - name: Test pysparkling.tests
      if: matrix.os == 'ubuntu-latest'  # because of timing sensitivity in stream tests
      run: python -m pytest --pyargs pysparkling.tests -vv

    - name: Install SQL Dependencies
      run: |
        python -m pip install -e ".[sql]" --use-deprecated=legacy-resolver

    - name: Lint
      run: pylint pysparkling scripts --disable=fixme

    - name: pycodestyle
      run: python -m pycodestyle pysparkling scripts

>>>>>>> c7edd0be
    - name: Test All
      run: python -m pytest -vv<|MERGE_RESOLUTION|>--- conflicted
+++ resolved
@@ -36,26 +36,11 @@
       run: |
         python -m pip install --upgrade pip
         python -m pip install -e ".[tests,scripts]" --use-deprecated=legacy-resolver
-<<<<<<< HEAD
-=======
-
->>>>>>> c7edd0be
     - name: Print environment
       run: |
         python -m pip freeze
         python --version
         python -c "import pysparkling; print(pysparkling.__version__)"
-<<<<<<< HEAD
-    - name: Install SQL Dependencies
-      run: |
-        python -m pip install -e ".[sql]" --use-deprecated=legacy-resolver
-    - name: flake8
-      run: flake8 pysparkling scripts
-    - name: Lint
-      run: pylint pysparkling scripts --disable=fixme
-    - name: pycodestyle
-      run: python -m pycodestyle pysparkling scripts
-=======
 
     - name: Check if import order is fine
       run: |
@@ -72,12 +57,14 @@
       run: |
         python -m pip install -e ".[sql]" --use-deprecated=legacy-resolver
 
+    - name: flake8
+      run: flake8 pysparkling scripts
+
     - name: Lint
       run: pylint pysparkling scripts --disable=fixme
 
     - name: pycodestyle
       run: python -m pycodestyle pysparkling scripts
 
->>>>>>> c7edd0be
     - name: Test All
       run: python -m pytest -vv