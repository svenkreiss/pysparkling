--- conflicted
+++ resolved
@@ -1,8 +1,3 @@
-<<<<<<< HEAD
-=======
-from __future__ import division, print_function
-
->>>>>>> 8672268f
 import json
 import logging
 import math
